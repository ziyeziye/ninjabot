--- conflicted
+++ resolved
@@ -192,11 +192,7 @@
 
 	buffer := bytes.NewBuffer(nil)
 	table := tablewriter.NewWriter(buffer)
-<<<<<<< HEAD
-	table.SetHeader([]string{"交易对", "交易次数", "赢", "亏", "胜率", "Payoff", "SQN", "利润", "交易额"})
-=======
-	table.SetHeader([]string{"Pair", "Trades", "Win", "Loss", "% Win", "Payoff", "Pr Fact.", "SQN", "Profit", "Volume"})
->>>>>>> 88c6a28a
+	table.SetHeader([]string{"交易对", "交易次数", "赢", "亏", "胜率", "Payoff", "Pr Fact.", "SQN", "利润", "交易额"})
 	table.SetFooterAlignment(tablewriter.ALIGN_RIGHT)
 	avgPayoff := 0.0
 	avgProfitFactor := 0.0
